--- conflicted
+++ resolved
@@ -11,12 +11,8 @@
 import com.stripe.android.paymentsheet.SectionFieldElement
 import com.stripe.android.paymentsheet.SectionFieldElement.Country
 import com.stripe.android.paymentsheet.SectionFieldElement.Email
-<<<<<<< HEAD
 import com.stripe.android.paymentsheet.SectionFieldElement.SimpleDropdown
-=======
 import com.stripe.android.paymentsheet.address.AddressFieldElementRepository
-import com.stripe.android.paymentsheet.SectionFieldElement.IdealBank
->>>>>>> 9bda43f3
 import com.stripe.android.paymentsheet.elements.CountryConfig
 import com.stripe.android.paymentsheet.elements.EmailConfig
 import com.stripe.android.paymentsheet.elements.IdealBankConfig
@@ -30,6 +26,7 @@
 import com.stripe.android.paymentsheet.specifications.getBankInitializationValue
 import kotlinx.coroutines.flow.first
 import kotlinx.coroutines.runBlocking
+import org.junit.Before
 import org.junit.Test
 import org.mockito.kotlin.mock
 
@@ -45,42 +42,38 @@
         SectionFieldSpec.Email
     )
 
-    private val transformSpecToElement =
-        TransformSpecToElement(
-            ResourceRepository(
-                BankRepository(mock()),
-                AddressFieldElementRepository(mock())
-            )
-        )
-
-    @Test
-    fun `Section with multiple fields contains all fields in the section element`() {
-<<<<<<< HEAD
+    private lateinit var transformSpecToElement: TransformSpecToElement
+
+    @Before
+    fun beforeTest() {
         val bankRepository = BankRepository(mock())
-        bankRepository.init(getBankInitializationValue())
-        val formElement = listOf(
-            FormItemSpec.SectionSpec(
-                IdentifierSpec("multifieldSection"),
-                listOf(
-                    SectionFieldSpec.Country(),
-                    IDEAL_BANK_CONFIG
+        bankRepository.init(
+            mapOf(SupportedBankType.Ideal to IDEAL_BANKS_JSON.byteInputStream())
+        )
+
+        transformSpecToElement =
+            TransformSpecToElement(
+                ResourceRepository(
+                    bankRepository,
+                    AddressFieldElementRepository(mock())
                 )
             )
-        ).transform("Example, Inc.", bankRepository)
-=======
+    }
+
+    @Test
+    fun `Section with multiple fields contains all fields in the section element`() {
         val formElement = transformSpecToElement.transform(
             listOf(
                 FormItemSpec.SectionSpec(
                     IdentifierSpec("multifieldSection"),
                     listOf(
                         SectionFieldSpec.Country(),
-                        SectionFieldSpec.IdealBank
+                        IDEAL_BANK_CONFIG
                     )
                 )
             ),
             "Example, Inc."
         )
->>>>>>> 9bda43f3
 
         val sectionElement = formElement[0] as SectionElement
         assertThat(sectionElement.fields.size).isEqualTo(2)
@@ -96,14 +89,10 @@
             IdentifierSpec("countrySection"),
             SectionFieldSpec.Country(onlyShowCountryCodes = setOf("AT"))
         )
-<<<<<<< HEAD
-        val formElement = listOf(countrySection).transform("Example, Inc.", bankRepository)
-=======
         val formElement = transformSpecToElement.transform(
             listOf(countrySection),
             "Example, Inc."
         )
->>>>>>> 9bda43f3
 
         val countrySectionElement = formElement.first() as SectionElement
         val countryElement = countrySectionElement.fields[0] as Country
@@ -127,14 +116,10 @@
             IdentifierSpec("idealSection"),
             IDEAL_BANK_CONFIG
         )
-<<<<<<< HEAD
-        val formElement = listOf(idealSection).transform("Example, Inc.", bankRepository)
-=======
         val formElement = transformSpecToElement.transform(
             listOf(idealSection),
             "Example, Inc."
         )
->>>>>>> 9bda43f3
 
         val idealSectionElement = formElement.first() as SectionElement
         val idealElement = idealSectionElement.fields[0] as SimpleDropdown
@@ -149,16 +134,10 @@
 
     @Test
     fun `Add a name section spec sets up the name element correctly`() {
-<<<<<<< HEAD
-        val bankRepository = BankRepository(mock())
-        bankRepository.init(getBankInitializationValue())
-        val formElement = listOf(nameSection).transform("Example, Inc.", bankRepository)
-=======
         val formElement = transformSpecToElement.transform(
             listOf(nameSection),
             "Example, Inc."
         )
->>>>>>> 9bda43f3
 
         val nameElement =
             (formElement.first() as SectionElement).fields[0] as SectionFieldElement.SimpleText
@@ -173,22 +152,6 @@
 
     @Test
     fun `Add a simple text section spec sets up the text element correctly`() {
-<<<<<<< HEAD
-        val bankRepository = BankRepository(mock())
-        bankRepository.init(getBankInitializationValue())
-        val formElement = listOf(
-            FormItemSpec.SectionSpec(
-                IdentifierSpec("simple_section"),
-                SectionFieldSpec.SimpleText(
-                    IdentifierSpec("simple"),
-                    R.string.address_label_name,
-                    showOptionalLabel = true,
-                    keyboardType = KeyboardType.Text,
-                    capitalization = KeyboardCapitalization.Words
-                )
-            )
-        ).transform("Example, Inc.", bankRepository)
-=======
         val formElement = transformSpecToElement.transform(
             listOf(
                 FormItemSpec.SectionSpec(
@@ -204,7 +167,6 @@
             ),
             "Example, Inc."
         )
->>>>>>> 9bda43f3
 
         val nameElement = (formElement.first() as SectionElement).fields[0]
             as SectionFieldElement.SimpleText
@@ -217,16 +179,10 @@
 
     @Test
     fun `Add a email section spec sets up the email element correctly`() {
-<<<<<<< HEAD
-        val bankRepository = BankRepository(mock())
-        bankRepository.init(getBankInitializationValue())
-        val formElement = listOf(emailSection).transform("Example, Inc.", bankRepository)
-=======
         val formElement = transformSpecToElement.transform(
             listOf(emailSection),
             "Example, Inc."
         )
->>>>>>> 9bda43f3
 
         val emailSectionElement = formElement.first() as SectionElement
         val emailElement = emailSectionElement.fields[0] as Email
@@ -246,14 +202,10 @@
             R.string.stripe_paymentsheet_sepa_mandate,
             Color.Gray
         )
-<<<<<<< HEAD
-        val formElement = listOf(mandate).transform("Example, Inc.", bankRepository)
-=======
         val formElement = transformSpecToElement.transform(
             listOf(mandate),
             "Example, Inc."
         )
->>>>>>> 9bda43f3
 
         val mandateElement = formElement.first() as MandateTextElement
 
@@ -275,15 +227,9 @@
             )
             val hiddenIdentifiers = listOf(nameSection, mandate)
             val saveForFutureUseSpec = FormItemSpec.SaveForFutureUseSpec(hiddenIdentifiers)
-<<<<<<< HEAD
-            val formElement = listOf(saveForFutureUseSpec).transform(
-                "Example, Inc.",
-                bankRepository
-=======
             val formElement = transformSpecToElement.transform(
                 listOf(saveForFutureUseSpec),
                 "Example, Inc."
->>>>>>> 9bda43f3
             )
 
             val saveForFutureUseElement =
@@ -308,5 +254,70 @@
             R.string.stripe_paymentsheet_ideal_bank,
             SupportedBankType.Ideal
         )
+
+        val IDEAL_BANKS_JSON = """
+                    [
+                      {
+                        "value": "abn_amro",
+                        "icon": "abn_amro",
+                        "text": "ABN Amro"
+                      },
+                      {
+                        "value": "asn_bank",
+                        "icon": "asn_bank",
+                        "text": "ASN Bank"
+                      },
+                      {
+                        "value": "bunq",
+                        "icon": "bunq",
+                        "text": "bunq B.V.‎"
+                      },
+                      {
+                        "value": "handelsbanken",
+                        "icon": "handelsbanken",
+                        "text": "Handelsbanken"
+                      },
+                      {
+                        "value": "ing",
+                        "icon": "ing",
+                        "text": "ING Bank"
+                      },
+                      {
+                        "value": "knab",
+                        "icon": "knab",
+                        "text": "Knab"
+                      },
+                      {
+                        "value": "rabobank",
+                        "icon": "rabobank",
+                        "text": "Rabobank"
+                      },
+                      {
+                        "value": "regiobank",
+                        "icon": "regiobank",
+                        "text": "RegioBank"
+                      },
+                      {
+                        "value": "revolut",
+                        "icon": "revolut",
+                        "text": "Revolut"
+                      },
+                      {
+                        "value": "sns_bank",
+                        "icon": "sns_bank",
+                        "text": "SNS Bank"
+                      },
+                      {
+                        "value": "triodos_bank",
+                        "icon": "triodos_bank",
+                        "text": "Triodos Bank"
+                      },
+                      {
+                        "value": "van_lanschot",
+                        "icon": "van_lanschot",
+                        "text": "Van Lanschot"
+                      }
+                    ]
+        """.trimIndent()
     }
 }