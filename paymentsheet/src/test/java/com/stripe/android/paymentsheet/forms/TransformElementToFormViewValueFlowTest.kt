--- conflicted
+++ resolved
@@ -26,19 +26,6 @@
         SectionController(emailController.label, listOf(emailController))
     )
 
-<<<<<<< HEAD
-=======
-    private val countryController = DropdownFieldController(CountryConfig())
-    private val countrySection = FormElement.SectionElement(
-        identifier = IdentifierSpec("country_section"),
-        SectionFieldElement.Country(
-            IdentifierSpec("country"),
-            countryController
-        ),
-        SectionController(countryController.label, listOf(countryController))
-    )
-
->>>>>>> 6fe14d31
     private val hiddenIdentifersFlow = MutableStateFlow<List<IdentifierSpec>>(emptyList())
 
     private val fieldFlow = MutableStateFlow(
