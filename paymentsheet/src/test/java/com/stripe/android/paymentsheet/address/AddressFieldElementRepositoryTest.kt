package com.stripe.android.paymentsheet.address

import com.google.common.truth.Truth.assertThat
import com.stripe.android.paymentsheet.address.AddressFieldElementRepository.Companion.DEFAULT_COUNTRY_CODE
import com.stripe.android.paymentsheet.address.AddressFieldElementRepository.Companion.supportedCountries
import org.junit.Test
import org.mockito.kotlin.mock
import java.io.File

class AddressFieldElementRepositoryTest {

    private val addressFieldElementRepository = AddressFieldElementRepository(mock())

    @Test
    fun `Default country should always be in the supported country list`() {
        assertThat(supportedCountries).contains("ZZ")
    }

    @Test
    fun `Country that doesn't exist return the default country`() {
        addressFieldElementRepository.init(
            listOf("ZZ").associateWith { countryCode ->
                "src/main/assets/addressinfo/$countryCode.json"
            }
                .mapValues { (_, assetFileName) ->
                    requireNotNull(
                        parseAddressesSchema(
                            File(assetFileName).inputStream()
                        )
                    )
                }
        )

<<<<<<< HEAD
        assertThat(addressFieldElementRepository.get("GG"))
            .isEqualTo(addressFieldElementRepository.get(DEFAULT_COUNTRY_CODE))
=======
        assertThat(AddressFieldElementRepository.get("NB"))
            .isEqualTo(AddressFieldElementRepository.get(DEFAULT_COUNTRY_CODE))
>>>>>>> 4a515359
    }

    @Test
    fun `Correct supported country is returned`() {
        addressFieldElementRepository.init(
            supportedCountries.associateWith { countryCode ->
                "src/main/assets/addressinfo/$countryCode.json"
            }
                .mapValues { (_, assetFileName) ->
                    requireNotNull(
                        parseAddressesSchema(
                            File(assetFileName).inputStream()
                        )
                    )
                }
        )

        assertThat(supportedCountries).doesNotContain("NB")

<<<<<<< HEAD
        assertThat(addressFieldElementRepository.get("GG"))
            .isEqualTo(addressFieldElementRepository.get(DEFAULT_COUNTRY_CODE))
=======
        assertThat(AddressFieldElementRepository.get("NB"))
            .isEqualTo(AddressFieldElementRepository.get(DEFAULT_COUNTRY_CODE))
>>>>>>> 4a515359
    }

    @Test
    fun `Verify only supported countries have json file`() {
        val files = File("src/main/assets/addressinfo").listFiles()

        if (files?.isEmpty() == false) {
            files.forEach {
                assertThat(supportedCountries).contains(it.nameWithoutExtension)
            }
        }
    }

    @Test
    fun `Verify all supported countries deserialize`() {
        addressFieldElementRepository.init(
            supportedCountries.associateWith { countryCode ->
                "src/main/assets/addressinfo/$countryCode.json"
            }
                .mapValues { (_, assetFileName) ->
                    requireNotNull(
                        parseAddressesSchema(
                            File(assetFileName).inputStream()
                        )
                    )
                }
        )
    }
}<|MERGE_RESOLUTION|>--- conflicted
+++ resolved
@@ -31,13 +31,8 @@
                 }
         )
 
-<<<<<<< HEAD
         assertThat(addressFieldElementRepository.get("GG"))
             .isEqualTo(addressFieldElementRepository.get(DEFAULT_COUNTRY_CODE))
-=======
-        assertThat(AddressFieldElementRepository.get("NB"))
-            .isEqualTo(AddressFieldElementRepository.get(DEFAULT_COUNTRY_CODE))
->>>>>>> 4a515359
     }
 
     @Test
@@ -57,13 +52,8 @@
 
         assertThat(supportedCountries).doesNotContain("NB")
 
-<<<<<<< HEAD
         assertThat(addressFieldElementRepository.get("GG"))
             .isEqualTo(addressFieldElementRepository.get(DEFAULT_COUNTRY_CODE))
-=======
-        assertThat(AddressFieldElementRepository.get("NB"))
-            .isEqualTo(AddressFieldElementRepository.get(DEFAULT_COUNTRY_CODE))
->>>>>>> 4a515359
     }
 
     @Test
