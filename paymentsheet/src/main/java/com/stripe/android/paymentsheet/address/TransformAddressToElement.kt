package com.stripe.android.paymentsheet.address

import androidx.annotation.StringRes
import androidx.compose.ui.text.input.KeyboardCapitalization
import androidx.compose.ui.text.input.KeyboardType
import com.stripe.android.paymentsheet.R
import com.stripe.android.paymentsheet.forms.transform
import com.stripe.android.paymentsheet.specifications.IdentifierSpec
import com.stripe.android.paymentsheet.specifications.SectionFieldSpec
import kotlinx.serialization.KSerializer
import kotlinx.serialization.Serializable
import kotlinx.serialization.decodeFromString
import kotlinx.serialization.descriptors.PrimitiveKind
import kotlinx.serialization.descriptors.PrimitiveSerialDescriptor
import kotlinx.serialization.descriptors.SerialDescriptor
import kotlinx.serialization.encoding.Decoder
import kotlinx.serialization.encoding.Encoder
import kotlinx.serialization.json.Json
import java.io.InputStream

@Serializable(with = FieldTypeAsStringSerializer::class)
internal enum class FieldType(
    val serializedValue: String,
    val identifierSpec: IdentifierSpec,
    @StringRes val defaultLabel: Int,
    val capitalization: KeyboardCapitalization
) {
    AddressLine1(
        "addressLine1",
        IdentifierSpec("line1"),
        R.string.address_label_address_line1,
        KeyboardCapitalization.Words
    ),
    AddressLine2(
        "addressLine2",
        IdentifierSpec("line2"),
        R.string.address_label_address_line2,
        KeyboardCapitalization.Words
    ),
    Locality(
        "locality",
        IdentifierSpec("city"),
        R.string.address_label_city,
        KeyboardCapitalization.Words
    ),
    PostalCode(
        "postalCode",
        IdentifierSpec("postal_code"),
        R.string.address_label_postal_code,
        KeyboardCapitalization.None
    ),
    AdministrativeArea(
        "administrativeArea",
        IdentifierSpec("state"),
        NameType.state.stringResId,
        KeyboardCapitalization.Words
    ),
    Name(
        "name",
        IdentifierSpec("name"),
        R.string.address_label_name,
        KeyboardCapitalization.Words
    );

    companion object {
        fun from(value: String) = values().firstOrNull {
            it.serializedValue == value
        }
    }
}

internal enum class NameType(@StringRes val stringResId: Int) {
    area(R.string.address_label_hk_area),
    cedex(R.string.address_label_cedex),
    city(R.string.address_label_city),
    country(R.string.address_label_country),
    county(R.string.address_label_county),
    department(R.string.address_label_department),
    district(R.string.address_label_district),
    do_si(R.string.address_label_kr_do_si),
    eircode(R.string.address_label_ie_eircode),
    emirate(R.string.address_label_ae_emirate),
    island(R.string.address_label_island),
    neighborhood(R.string.address_label_neighborhood),
    oblast(R.string.address_label_oblast),
    parish(R.string.address_label_bb_jm_parish),
    pin(R.string.address_label_in_pin),
    post_town(R.string.address_label_post_town),
    postal(R.string.address_label_postal_code),
    prefecture(R.string.address_label_jp_prefecture),
    province(R.string.address_label_province),
    state(R.string.address_label_state),
    suburb(R.string.address_label_suburb),
    suburb_or_city(R.string.address_label_au_suburb_or_city),
    townland(R.string.address_label_ie_townland),
    village_township(R.string.address_label_village_township),
    zip(R.string.address_label_zip_code)
}

@Serializable
internal class StateSchema(
    val isoID: String, // sometimes empty string (i.e. Armed Forces (AP))
    val key: String, // abbreviation: TODO: How is it used?
    val name: String, // display name
)

@Serializable
internal class FieldSchema(
    val isNumeric: Boolean = false,
    val examples: List<String> = emptyList(),
    val nameType: NameType, // label,
)

@Serializable
internal class CountryAddressSchema(
    val type: FieldType?,
    val required: Boolean,
    val schema: FieldSchema? = null
)

private val format = Json { ignoreUnknownKeys = true }

internal fun parseAddressesSchema(inputStream: InputStream?) =
    getJsonStringFromInputStream(inputStream)?.let {
        format.decodeFromString<List<CountryAddressSchema>>(
            it
        )
    }

private object FieldTypeAsStringSerializer : KSerializer<FieldType?> {
    override val descriptor: SerialDescriptor =
        PrimitiveSerialDescriptor("FieldType", PrimitiveKind.STRING)

    override fun serialize(encoder: Encoder, value: FieldType?) {
        encoder.encodeString(value?.serializedValue ?: "")
    }

    override fun deserialize(decoder: Decoder): FieldType? {
        return FieldType.from(decoder.decodeString())
    }
}

private fun getJsonStringFromInputStream(inputStream: InputStream?) =
    inputStream?.bufferedReader().use { it?.readText() }

internal fun List<CountryAddressSchema>.transformToElementList() =
<<<<<<< HEAD
    this.mapNotNull { addressField ->
        addressField.type?.let {
            SectionFieldSpec.SimpleText(
                addressField.type.identifierSpec,
                addressField.schema?.nameType?.stringResId ?: it.defaultLabel,
                capitalization = it.capitalization,
                keyboardType = getKeyboard(addressField.schema),
                showOptionalLabel = !addressField.required
            )
=======
    this.mapNotNull {
        when (it.type) {
            FieldType.AddressLine1 -> {
                SectionFieldSpec.SimpleText(
                    IdentifierSpec.Line1,
                    it.schema?.nameType?.stringResId ?: R.string.address_label_address_line1,
                    capitalization = KeyboardCapitalization.Words,
                    keyboardType = getKeyboard(it.schema),
                    showOptionalLabel = !it.required
                )
            }
            FieldType.AddressLine2 -> {
                SectionFieldSpec.SimpleText(
                    IdentifierSpec.Line2,
                    it.schema?.nameType?.stringResId ?: R.string.address_label_address_line2,
                    capitalization = KeyboardCapitalization.Words,
                    keyboardType = getKeyboard(it.schema),
                    showOptionalLabel = !it.required
                )
            }
            FieldType.Locality -> {
                SectionFieldSpec.SimpleText(
                    IdentifierSpec.City,
                    it.schema?.nameType?.stringResId ?: R.string.address_label_city,
                    capitalization = KeyboardCapitalization.Words,
                    keyboardType = getKeyboard(it.schema),
                    showOptionalLabel = !it.required
                )
            }
            FieldType.AdministrativeArea -> {
                SectionFieldSpec.SimpleText(
                    IdentifierSpec.State,
                    it.schema?.nameType?.stringResId ?: NameType.state.stringResId,
                    capitalization = KeyboardCapitalization.Words,
                    keyboardType = getKeyboard(it.schema),
                    showOptionalLabel = !it.required
                )
            }
            FieldType.PostalCode -> {
                SectionFieldSpec.SimpleText(
                    IdentifierSpec.PostalCode,
                    it.schema?.nameType?.stringResId ?: R.string.address_label_postal_code,
                    capitalization = KeyboardCapitalization.None,
                    keyboardType = getKeyboard(it.schema),
                    showOptionalLabel = !it.required
                )
            }
            else -> null
>>>>>>> 675b4324
        }
    }.map {
        it.transform()
    }

private fun getKeyboard(fieldSchema: FieldSchema?) = if (fieldSchema?.isNumeric == true) {
    KeyboardType.Number
} else {
    KeyboardType.Text
}<|MERGE_RESOLUTION|>--- conflicted
+++ resolved
@@ -27,37 +27,37 @@
 ) {
     AddressLine1(
         "addressLine1",
-        IdentifierSpec("line1"),
+        IdentifierSpec.Line1,
         R.string.address_label_address_line1,
         KeyboardCapitalization.Words
     ),
     AddressLine2(
         "addressLine2",
-        IdentifierSpec("line2"),
+        IdentifierSpec.Line2,
         R.string.address_label_address_line2,
         KeyboardCapitalization.Words
     ),
     Locality(
         "locality",
-        IdentifierSpec("city"),
+        IdentifierSpec.City,
         R.string.address_label_city,
         KeyboardCapitalization.Words
     ),
     PostalCode(
         "postalCode",
-        IdentifierSpec("postal_code"),
+        IdentifierSpec.PostalCode,
         R.string.address_label_postal_code,
         KeyboardCapitalization.None
     ),
     AdministrativeArea(
         "administrativeArea",
-        IdentifierSpec("state"),
+        IdentifierSpec.State,
         NameType.state.stringResId,
         KeyboardCapitalization.Words
     ),
     Name(
         "name",
-        IdentifierSpec("name"),
+        IdentifierSpec.Name,
         R.string.address_label_name,
         KeyboardCapitalization.Words
     );
@@ -144,7 +144,6 @@
     inputStream?.bufferedReader().use { it?.readText() }
 
 internal fun List<CountryAddressSchema>.transformToElementList() =
-<<<<<<< HEAD
     this.mapNotNull { addressField ->
         addressField.type?.let {
             SectionFieldSpec.SimpleText(
@@ -154,56 +153,6 @@
                 keyboardType = getKeyboard(addressField.schema),
                 showOptionalLabel = !addressField.required
             )
-=======
-    this.mapNotNull {
-        when (it.type) {
-            FieldType.AddressLine1 -> {
-                SectionFieldSpec.SimpleText(
-                    IdentifierSpec.Line1,
-                    it.schema?.nameType?.stringResId ?: R.string.address_label_address_line1,
-                    capitalization = KeyboardCapitalization.Words,
-                    keyboardType = getKeyboard(it.schema),
-                    showOptionalLabel = !it.required
-                )
-            }
-            FieldType.AddressLine2 -> {
-                SectionFieldSpec.SimpleText(
-                    IdentifierSpec.Line2,
-                    it.schema?.nameType?.stringResId ?: R.string.address_label_address_line2,
-                    capitalization = KeyboardCapitalization.Words,
-                    keyboardType = getKeyboard(it.schema),
-                    showOptionalLabel = !it.required
-                )
-            }
-            FieldType.Locality -> {
-                SectionFieldSpec.SimpleText(
-                    IdentifierSpec.City,
-                    it.schema?.nameType?.stringResId ?: R.string.address_label_city,
-                    capitalization = KeyboardCapitalization.Words,
-                    keyboardType = getKeyboard(it.schema),
-                    showOptionalLabel = !it.required
-                )
-            }
-            FieldType.AdministrativeArea -> {
-                SectionFieldSpec.SimpleText(
-                    IdentifierSpec.State,
-                    it.schema?.nameType?.stringResId ?: NameType.state.stringResId,
-                    capitalization = KeyboardCapitalization.Words,
-                    keyboardType = getKeyboard(it.schema),
-                    showOptionalLabel = !it.required
-                )
-            }
-            FieldType.PostalCode -> {
-                SectionFieldSpec.SimpleText(
-                    IdentifierSpec.PostalCode,
-                    it.schema?.nameType?.stringResId ?: R.string.address_label_postal_code,
-                    capitalization = KeyboardCapitalization.None,
-                    keyboardType = getKeyboard(it.schema),
-                    showOptionalLabel = !it.required
-                )
-            }
-            else -> null
->>>>>>> 675b4324
         }
     }.map {
         it.transform()
