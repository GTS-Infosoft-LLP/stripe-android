package com.stripe.android.paymentsheet.forms

import android.content.res.Resources
import androidx.annotation.RestrictTo
import androidx.compose.animation.AnimatedVisibility
import androidx.compose.animation.EnterTransition
import androidx.compose.animation.ExitTransition
import androidx.compose.animation.ExperimentalAnimationApi
import androidx.compose.foundation.clickable
import androidx.compose.foundation.isSystemInDarkTheme
import androidx.compose.foundation.layout.Column
import androidx.compose.foundation.layout.Row
import androidx.compose.foundation.layout.fillMaxWidth
import androidx.compose.foundation.layout.padding
import androidx.compose.material.Checkbox
import androidx.compose.material.Divider
import androidx.compose.material.Text
import androidx.compose.runtime.Composable
import androidx.compose.runtime.getValue
import androidx.compose.runtime.livedata.observeAsState
import androidx.compose.ui.Alignment
import androidx.compose.ui.Modifier
import androidx.compose.ui.graphics.Color
import androidx.compose.ui.res.stringResource
import androidx.compose.ui.unit.dp
import androidx.compose.ui.unit.sp
import androidx.lifecycle.ViewModel
import androidx.lifecycle.ViewModelProvider
import androidx.lifecycle.asLiveData
import com.stripe.android.paymentsheet.FormElement
import com.stripe.android.paymentsheet.FormElement.MandateTextElement
import com.stripe.android.paymentsheet.FormElement.SaveForFutureUseElement
import com.stripe.android.paymentsheet.FormElement.SectionElement
import com.stripe.android.paymentsheet.SectionFieldElement
import com.stripe.android.paymentsheet.elements.CardStyle
import com.stripe.android.paymentsheet.elements.DropDown
import com.stripe.android.paymentsheet.elements.DropdownFieldController
import com.stripe.android.paymentsheet.elements.Section
import com.stripe.android.paymentsheet.elements.TextField
import com.stripe.android.paymentsheet.elements.TextFieldController
import com.stripe.android.paymentsheet.getIdInputControllerMap
import com.stripe.android.paymentsheet.injection.DaggerFormViewModelComponent
import com.stripe.android.paymentsheet.injection.SAVE_FOR_FUTURE_USE_INITIAL_VALUE
import com.stripe.android.paymentsheet.injection.SAVE_FOR_FUTURE_USE_INITIAL_VISIBILITY
import com.stripe.android.paymentsheet.specifications.FormItemSpec
import com.stripe.android.paymentsheet.specifications.IdentifierSpec
import com.stripe.android.paymentsheet.specifications.LayoutSpec
import com.stripe.android.paymentsheet.specifications.ResourceRepository
import kotlinx.coroutines.Dispatchers
import kotlinx.coroutines.flow.MutableStateFlow
import kotlinx.coroutines.flow.combine
import kotlinx.coroutines.flow.map
import kotlinx.coroutines.launch
import javax.inject.Inject
import javax.inject.Named
import javax.inject.Singleton

internal val formElementPadding = 16.dp

@ExperimentalAnimationApi
@Composable
internal fun Form(
    formViewModel: FormViewModel,
) {
    val hiddenIdentifiers by formViewModel.hiddenIdentifiers.asLiveData().observeAsState(
        null
    )
    val enabled by formViewModel.enabled.asLiveData().observeAsState(true)

    Column(
        modifier = Modifier
            .fillMaxWidth(1f)
    ) {
        formViewModel.elements.forEach { element ->

            AnimatedVisibility(
                hiddenIdentifiers?.contains(element.identifier) == false,
                enter = EnterTransition.None,
                exit = ExitTransition.None
            ) {
                when (element) {
                    is SectionElement -> {
                        SectionElementUI(enabled, element, hiddenIdentifiers)
                    }
                    is MandateTextElement -> {
                        MandateElementUI(element)
                    }
                    is SaveForFutureUseElement -> {
                        SaveForFutureUseElementUI(enabled, element)
                    }
                }
            }
        }
    }
}

@ExperimentalAnimationApi
@Composable
internal fun SectionElementUI(
    enabled: Boolean,
    element: SectionElement,
    hiddenIdentifiers: List<IdentifierSpec>?,
) {
    AnimatedVisibility(
        hiddenIdentifiers?.contains(element.identifier) == false,
        enter = EnterTransition.None,
        exit = ExitTransition.None
    ) {
        val controller = element.controller

        val error by controller.error.asLiveData().observeAsState(null)
        val sectionErrorString = error?.let {
            it.formatArgs?.let { args ->
                stringResource(
                    it.errorMessage,
                    *args
                )
            } ?: stringResource(it.errorMessage)
        }

        Section(controller.label, sectionErrorString) {
            element.fields.forEachIndexed { index, field ->
                SectionFieldElementUI(enabled, field)
                if (index != element.fields.size - 1) {
                    val cardStyle = CardStyle(isSystemInDarkTheme())
                    Divider(
                        color = cardStyle.cardBorderColor,
                        thickness = cardStyle.cardBorderWidth,
                        modifier = Modifier.padding(
                            horizontal = cardStyle.cardBorderWidth
                        )
                    )
                }
            }
        }
    }
}

@Composable
internal fun SectionFieldElementUI(
    enabled: Boolean,
    field: SectionFieldElement
) {
    when (val controller = field.sectionFieldErrorController()) {
        is TextFieldController -> {
            TextField(
                textFieldController = controller,
                enabled = enabled
            )
        }
        is DropdownFieldController -> {
            DropDown(
                controller.label,
                controller,
                enabled
            )
        }
    }
}

@Composable
internal fun MandateElementUI(
    element: MandateTextElement
) {
    Text(
        stringResource(element.stringResId, element.merchantName ?: ""),
        fontSize = 10.sp,
        letterSpacing = .7.sp,
        modifier = Modifier.padding(vertical = 8.dp),
        color = element.color
    )
}

@Composable
internal fun SaveForFutureUseElementUI(
    enabled: Boolean,
    element: SaveForFutureUseElement
) {
    val controller = element.controller
    val checked by controller.saveForFutureUse.asLiveData()
        .observeAsState(true)
    Row(modifier = Modifier.padding(vertical = 8.dp)) {
        Checkbox(
            checked = checked,
            onCheckedChange = { controller.onValueChange(it) },
            enabled = enabled
        )
        Text(
            stringResource(controller.label, element.merchantName ?: ""),
            Modifier
                .padding(start = 4.dp)
                .align(Alignment.CenterVertically)
                .clickable(
                    enabled, null,
                    null
                ) {
                    controller.toggleValue()
                },
            color = if (isSystemInDarkTheme()) {
                Color.LightGray
            } else {
                Color.Black
            }
        )
    }
}

/**
 * This class stores the visual field layout for the [Form] and then sets up the controller
 * for all the fields on screen.  When all fields are reported as complete, the completedFieldValues
 * holds the resulting values for each field.
 *
 * @param: layout - this contains the visual layout of the fields on the screen used by [Form]
 * to display the UI fields on screen.  It also informs us of the backing fields to be created.
 */
@RestrictTo(RestrictTo.Scope.LIBRARY_GROUP)
@Singleton
class FormViewModel @Inject internal constructor(
    layout: LayoutSpec,
    @Named(SAVE_FOR_FUTURE_USE_INITIAL_VALUE) saveForFutureUseInitialValue: Boolean,
    @Named(SAVE_FOR_FUTURE_USE_INITIAL_VISIBILITY) saveForFutureUseInitialVisibility: Boolean,
    merchantName: String,
    private val resourceRepository: ResourceRepository
) : ViewModel() {
    internal class Factory(
        private val resources: Resources,
        private val layout: LayoutSpec,
        private val saveForFutureUseValue: Boolean,
        private val saveForFutureUseVisibility: Boolean,
        private val merchantName: String
    ) : ViewModelProvider.Factory {
        @Suppress("UNCHECKED_CAST")
        override fun <T : ViewModel?> create(modelClass: Class<T>): T {

            // This is where we will call Dagger:
            return DaggerFormViewModelComponent.builder()
                .resources(resources)
                .layout(layout)
                .saveForFutureUseValue(saveForFutureUseValue)
                .saveForFutureUseVisibility(saveForFutureUseVisibility)
                .merchantName(merchantName)
                .resourceLoadingContext(Dispatchers.IO)
                .build()
                .viewModel as T
        }
    }

<<<<<<< HEAD
    internal val elements: List<FormElement> = layout.items.transform(merchantName)

    init {
        resourceRepository.addressRepository.get("ZZ")
        setSaveForFutureUse(saveForFutureUseInitialValue)
=======
    private val transformSpecToElement = TransformSpecToElement(resourceRepository)

    init {
        viewModelScope.launch {
            resourceRepository.init()
            elements = transformSpecToElement.transform(layout.items, merchantName)
            setSaveForFutureUse(saveForFutureUseInitialValue)
        }
>>>>>>> 0ed0d0dd
    }

    internal val enabled = MutableStateFlow(true)
    internal fun setEnabled(enabled: Boolean) {
        this.enabled.value = enabled
    }


    private val saveForFutureUseVisible = MutableStateFlow(saveForFutureUseInitialVisibility)

    internal fun setSaveForFutureUseVisibility(isVisible: Boolean) {
        saveForFutureUseVisible.value = isVisible
    }

    internal fun setSaveForFutureUse(value: Boolean) {
        elements
            .filterIsInstance<SaveForFutureUseElement>()
            .firstOrNull()?.controller?.onValueChange(value)
    }

    private val saveForFutureUseElement = elements
        .filterIsInstance<SaveForFutureUseElement>()
        .firstOrNull()

    internal val saveForFutureUse = saveForFutureUseElement?.controller?.saveForFutureUse
        ?: MutableStateFlow(saveForFutureUseInitialValue)

    internal val sectionToFieldIdentifierMap = layout.items
        .filterIsInstance<FormItemSpec.SectionSpec>()
        .associate { sectionSpec ->
            sectionSpec.identifier to sectionSpec.fields.map {
                it.identifier
            }
        }

    internal val hiddenIdentifiers =
        combine(
            saveForFutureUseVisible,
            saveForFutureUseElement?.controller?.hiddenIdentifiers
                ?: MutableStateFlow(emptyList())
        ) { showFutureUse, hiddenIdentifiers ->

            // For hidden *section* identifiers, list of identifiers of elements in the section
            val identifiers = sectionToFieldIdentifierMap
                .filter { idControllerPair ->
                    hiddenIdentifiers.contains(idControllerPair.key)
                }
                .flatMap { sectionToSectionFieldEntry ->
                    sectionToSectionFieldEntry.value
                }

            if (!showFutureUse && saveForFutureUseElement != null) {
                hiddenIdentifiers
                    .plus(identifiers)
                    .plus(saveForFutureUseElement.identifier)
            } else {
                hiddenIdentifiers
                    .plus(identifiers)
            }
        }

    // Mandate is showing if it is an element of the form and it isn't hidden
    internal val showingMandate = hiddenIdentifiers.map {
        elements
            .filterIsInstance<MandateTextElement>()
            .firstOrNull()?.let { mandate ->
                !it.contains(mandate.identifier)
            } ?: false
    }

    val completeFormValues = TransformElementToFormFieldValueFlow(
        elements.getIdInputControllerMap(), hiddenIdentifiers, showingMandate, saveForFutureUse
    ).transformFlow()

    internal fun populateFormViewValues(formFieldValues: FormFieldValues) {
        populateWith(elements, formFieldValues)
    }
}<|MERGE_RESOLUTION|>--- conflicted
+++ resolved
@@ -45,12 +45,11 @@
 import com.stripe.android.paymentsheet.specifications.FormItemSpec
 import com.stripe.android.paymentsheet.specifications.IdentifierSpec
 import com.stripe.android.paymentsheet.specifications.LayoutSpec
-import com.stripe.android.paymentsheet.specifications.ResourceRepository
+import com.stripe.android.paymentsheet.repository.ResourceRepository
 import kotlinx.coroutines.Dispatchers
 import kotlinx.coroutines.flow.MutableStateFlow
 import kotlinx.coroutines.flow.combine
 import kotlinx.coroutines.flow.map
-import kotlinx.coroutines.launch
 import javax.inject.Inject
 import javax.inject.Named
 import javax.inject.Singleton
@@ -220,14 +219,15 @@
     @Named(SAVE_FOR_FUTURE_USE_INITIAL_VALUE) saveForFutureUseInitialValue: Boolean,
     @Named(SAVE_FOR_FUTURE_USE_INITIAL_VISIBILITY) saveForFutureUseInitialVisibility: Boolean,
     merchantName: String,
-    private val resourceRepository: ResourceRepository
+    resourceRepository: ResourceRepository
 ) : ViewModel() {
     internal class Factory(
         private val resources: Resources,
         private val layout: LayoutSpec,
         private val saveForFutureUseValue: Boolean,
         private val saveForFutureUseVisibility: Boolean,
-        private val merchantName: String
+        private val merchantName: String,
+        private val resourceRepository: ResourceRepository
     ) : ViewModelProvider.Factory {
         @Suppress("UNCHECKED_CAST")
         override fun <T : ViewModel?> create(modelClass: Class<T>): T {
@@ -240,27 +240,20 @@
                 .saveForFutureUseVisibility(saveForFutureUseVisibility)
                 .merchantName(merchantName)
                 .resourceLoadingContext(Dispatchers.IO)
+                .resourceRepository(resourceRepository)
                 .build()
                 .viewModel as T
         }
     }
 
-<<<<<<< HEAD
-    internal val elements: List<FormElement> = layout.items.transform(merchantName)
+    private val transformSpecToElement = TransformSpecToElement(resourceRepository)
+
+    internal val elements: List<FormElement> =
+        transformSpecToElement.transform(layout.items, merchantName)
 
     init {
         resourceRepository.addressRepository.get("ZZ")
         setSaveForFutureUse(saveForFutureUseInitialValue)
-=======
-    private val transformSpecToElement = TransformSpecToElement(resourceRepository)
-
-    init {
-        viewModelScope.launch {
-            resourceRepository.init()
-            elements = transformSpecToElement.transform(layout.items, merchantName)
-            setSaveForFutureUse(saveForFutureUseInitialValue)
-        }
->>>>>>> 0ed0d0dd
     }
 
     internal val enabled = MutableStateFlow(true)
