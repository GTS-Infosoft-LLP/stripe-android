package com.stripe.android.paymentsheet

import androidx.annotation.VisibleForTesting
import androidx.compose.ui.graphics.Color
import com.stripe.android.paymentsheet.address.AddressFieldElementRepository
import com.stripe.android.paymentsheet.elements.AddressController
import com.stripe.android.paymentsheet.elements.Controller
import com.stripe.android.paymentsheet.elements.CountryConfig
import com.stripe.android.paymentsheet.elements.DropdownFieldController
import com.stripe.android.paymentsheet.elements.InputController
import com.stripe.android.paymentsheet.elements.SaveForFutureUseController
import com.stripe.android.paymentsheet.elements.SectionController
import com.stripe.android.paymentsheet.elements.SectionFieldErrorController
import com.stripe.android.paymentsheet.elements.TextFieldController
<<<<<<< HEAD
import com.stripe.android.paymentsheet.forms.FormFieldEntry
=======
import com.stripe.android.paymentsheet.paymentdatacollection.FormFragmentArguments
import com.stripe.android.paymentsheet.paymentdatacollection.getValue
>>>>>>> 675b4324
import com.stripe.android.paymentsheet.specifications.IdentifierSpec
import kotlinx.coroutines.ExperimentalCoroutinesApi
import kotlinx.coroutines.flow.Flow
import kotlinx.coroutines.flow.MutableStateFlow
import kotlinx.coroutines.flow.combine
import kotlinx.coroutines.flow.distinctUntilChanged
import kotlinx.coroutines.flow.flatMapLatest
import kotlinx.coroutines.flow.map

/**
 * This is used to define each section in the visual form layout.
 * Each item in the layout has an identifier and a controller associated with it.
 */
internal sealed class FormElement {
    abstract val identifier: IdentifierSpec
    abstract val controller: Controller?

    abstract fun getFormFieldValueFlow(): Flow<List<Pair<IdentifierSpec, FormFieldEntry>>>

    /**
     * This is an element that has static text because it takes no user input, it is not
     * outputted from the list of form field values.  If the stringResId contains a %s, the first
     * one will be populated in the form with the merchantName parameter.
     */
    internal data class MandateTextElement(
        override val identifier: IdentifierSpec,
        val stringResId: Int,
        val color: Color,
        val merchantName: String?,
        override val controller: InputController? = null,
    ) : FormElement() {
        override fun getFormFieldValueFlow(): Flow<List<Pair<IdentifierSpec, FormFieldEntry>>> =
            MutableStateFlow(emptyList())
    }

    /**
     * This is an element that will make elements (as specified by identifier) hidden
     * when "save for future" use is unchecked
     */
    data class SaveForFutureUseElement(
        override val identifier: IdentifierSpec,
        override val controller: SaveForFutureUseController,
        val merchantName: String?
    ) : FormElement() {
        override fun getFormFieldValueFlow(): Flow<List<Pair<IdentifierSpec, FormFieldEntry>>> =
            controller.formFieldValue.map {
                listOf(
                    identifier to it
                )
            }
    }

    data class SectionElement(
        override val identifier: IdentifierSpec,
        val fields: List<SectionFieldElement>,
        override val controller: SectionController
    ) : FormElement() {
        internal constructor(
            identifier: IdentifierSpec,
            field: SectionFieldElement,
            controller: SectionController
        ) : this(identifier, listOf(field), controller)

        override fun getFormFieldValueFlow(): Flow<List<Pair<IdentifierSpec, FormFieldEntry>>> =
            combine(fields.map { it.getFormFieldValueFlow() }) {
                it.toList().flatten()
            }
    }
}

internal sealed interface SectionFieldElement {
    val identifier: IdentifierSpec

    fun getFormFieldValueFlow(): Flow<List<Pair<IdentifierSpec, FormFieldEntry>>>
    fun sectionFieldErrorController(): SectionFieldErrorController
}

/**
 * This is an element that is in a section and accepts user input.
 */
internal sealed class SectionSingleFieldElement(
    override val identifier: IdentifierSpec,
) : SectionFieldElement {
    /**
     * Some fields in the section will have a single input controller.
     */
    abstract val controller: InputController

    /**
     * Every item in a section must have a controller that can provide an error
     * message, for the section controller to reduce it to a single error message.
     */
    override fun sectionFieldErrorController(): SectionFieldErrorController = controller

<<<<<<< HEAD
    override fun getFormFieldValueFlow(): Flow<List<Pair<IdentifierSpec, FormFieldEntry>>> {
        return controller.formFieldValue.map { formFieldEntry ->
            listOf(identifier to formFieldEntry)
        }
    }
=======
    abstract fun setRawValue(formFragmentArguments: FormFragmentArguments)

    /**
     * This will return a controller that abides by the SectionFieldErrorController interface.
     */
    fun sectionFieldErrorController(): SectionFieldErrorController = controller
>>>>>>> 675b4324

    data class Email(
        val _identifier: IdentifierSpec,
        override val controller: TextFieldController
<<<<<<< HEAD
    ) : SectionSingleFieldElement(_identifier)

    data class Iban(
        val _identifier: IdentifierSpec,
        override val controller: TextFieldController
    ) : SectionSingleFieldElement(_identifier)
=======
    ) : SectionFieldElement() {
        override fun setRawValue(formFragmentArguments: FormFragmentArguments) {
            formFragmentArguments.getValue(identifier)?.let { controller.onRawValueChange(it) }
        }
    }

    data class Iban(
        override val identifier: IdentifierSpec,
        override val controller: TextFieldController,
    ) : SectionFieldElement() {
        override fun setRawValue(formFragmentArguments: FormFragmentArguments) {
            formFragmentArguments.getValue(identifier)?.let { controller.onRawValueChange(it) }
        }
    }
>>>>>>> 675b4324

    data class Country(
        val _identifier: IdentifierSpec,
        override val controller: DropdownFieldController
<<<<<<< HEAD
    ) : SectionSingleFieldElement(_identifier)
=======
    ) : SectionFieldElement() {
        override fun setRawValue(formFragmentArguments: FormFragmentArguments) {
            formFragmentArguments.getValue(identifier)?.let { controller.onRawValueChange(it) }
        }
    }
>>>>>>> 675b4324

    data class SimpleText(
        val _identifier: IdentifierSpec,
        override val controller: TextFieldController
<<<<<<< HEAD
    ) : SectionSingleFieldElement(_identifier)

    data class SimpleDropdown(
        val _identifier: IdentifierSpec,
        override val controller: DropdownFieldController
    ) : SectionSingleFieldElement(_identifier)
}
=======
    ) : SectionFieldElement() {
        override fun setRawValue(formFragmentArguments: FormFragmentArguments) {
            formFragmentArguments.getValue(identifier)?.let { controller.onRawValueChange(it) }
        }
    }

    data class SimpleDropdown(
        override val identifier: IdentifierSpec,
        override val controller: DropdownFieldController,
    ) : SectionFieldElement() {
        override fun setRawValue(formFragmentArguments: FormFragmentArguments) {
            formFragmentArguments.getValue(identifier)?.let { controller.onRawValueChange(it) }
        }
    }
>>>>>>> 675b4324

internal sealed class SectionMultiFieldElement(
    override val identifier: IdentifierSpec,
) : SectionFieldElement {
    internal class AddressElement constructor(
        _identifier: IdentifierSpec,
        private val addressFieldRepository: AddressFieldElementRepository,
        private var args: FormFragmentArguments? = null,
        countryCodes: Set<String> = emptySet(),
        countryDropdownFieldController: DropdownFieldController = DropdownFieldController(
            CountryConfig(countryCodes),
            args?.billingDetails?.address?.country
        ),
    ) : SectionMultiFieldElement(_identifier) {

        @VisibleForTesting
<<<<<<< HEAD
        val countryElement = SectionSingleFieldElement.Country(
            IdentifierSpec("country"),
=======
        val countryElement = Country(
            IdentifierSpec.Country,
>>>>>>> 675b4324
            countryDropdownFieldController
        )

        private val otherFields = countryElement.controller.rawFieldValue
            .distinctUntilChanged()
            .map { countryCode ->
                addressFieldRepository.get(countryCode)
                    ?: emptyList()
            }
            .map { fields ->
                args?.let {
                    fields.forEach { field ->
                        field.setRawValue(it)
                    }
                }
                fields
            }

        val fields = otherFields.map { listOf(countryElement).plus(it) }

<<<<<<< HEAD
        val controller = AddressController(fields)

        /**
         * This will return a controller that abides by the SectionFieldErrorController interface.
         */
        override fun sectionFieldErrorController(): SectionFieldErrorController =
            controller

        @ExperimentalCoroutinesApi
        override fun getFormFieldValueFlow() = fields.flatMapLatest { fieldElements ->
            combine(
                fieldElements
                    .associate { sectionFieldElement ->
                        sectionFieldElement.identifier to
                            sectionFieldElement.controller
                    }
                    .map {
                        getCurrentFieldValuePair(it.key, it.value)
                    }
            ) {
                it.toList()
            }
        }

        private fun getCurrentFieldValuePair(
            identifier: IdentifierSpec,
            controller: InputController
        ) = combine(
            controller.rawFieldValue,
            controller.isComplete
        ) { rawFieldValue, isComplete ->
            Pair(
                identifier,
                FormFieldEntry(
                    value = rawFieldValue,
                    isComplete = isComplete,
                )
            )
=======
        override val controller = AddressController(fields)

        override fun setRawValue(formFragmentArguments: FormFragmentArguments) {
            args = formFragmentArguments
>>>>>>> 675b4324
        }
    }
}<|MERGE_RESOLUTION|>--- conflicted
+++ resolved
@@ -12,12 +12,9 @@
 import com.stripe.android.paymentsheet.elements.SectionController
 import com.stripe.android.paymentsheet.elements.SectionFieldErrorController
 import com.stripe.android.paymentsheet.elements.TextFieldController
-<<<<<<< HEAD
-import com.stripe.android.paymentsheet.forms.FormFieldEntry
-=======
 import com.stripe.android.paymentsheet.paymentdatacollection.FormFragmentArguments
 import com.stripe.android.paymentsheet.paymentdatacollection.getValue
->>>>>>> 675b4324
+import com.stripe.android.paymentsheet.forms.FormFieldEntry
 import com.stripe.android.paymentsheet.specifications.IdentifierSpec
 import kotlinx.coroutines.ExperimentalCoroutinesApi
 import kotlinx.coroutines.flow.Flow
@@ -106,94 +103,64 @@
      */
     abstract val controller: InputController
 
-    /**
-     * Every item in a section must have a controller that can provide an error
-     * message, for the section controller to reduce it to a single error message.
+    abstract fun setRawValue(formFragmentArguments: FormFragmentArguments)
+
+    /**
+     * This will return a controller that abides by the SectionFieldErrorController interface.
      */
     override fun sectionFieldErrorController(): SectionFieldErrorController = controller
 
-<<<<<<< HEAD
     override fun getFormFieldValueFlow(): Flow<List<Pair<IdentifierSpec, FormFieldEntry>>> {
         return controller.formFieldValue.map { formFieldEntry ->
             listOf(identifier to formFieldEntry)
         }
     }
-=======
-    abstract fun setRawValue(formFragmentArguments: FormFragmentArguments)
-
-    /**
-     * This will return a controller that abides by the SectionFieldErrorController interface.
-     */
-    fun sectionFieldErrorController(): SectionFieldErrorController = controller
->>>>>>> 675b4324
 
     data class Email(
-        val _identifier: IdentifierSpec,
+        override val identifier: IdentifierSpec,
         override val controller: TextFieldController
-<<<<<<< HEAD
-    ) : SectionSingleFieldElement(_identifier)
+    ) : SectionSingleFieldElement(identifier) {
+        override fun setRawValue(formFragmentArguments: FormFragmentArguments) {
+            formFragmentArguments.getValue(identifier)?.let { controller.onRawValueChange(it) }
+        }
+    }
 
     data class Iban(
-        val _identifier: IdentifierSpec,
+        override val identifier: IdentifierSpec,
         override val controller: TextFieldController
-    ) : SectionSingleFieldElement(_identifier)
-=======
-    ) : SectionFieldElement() {
-        override fun setRawValue(formFragmentArguments: FormFragmentArguments) {
-            formFragmentArguments.getValue(identifier)?.let { controller.onRawValueChange(it) }
-        }
-    }
-
-    data class Iban(
-        override val identifier: IdentifierSpec,
-        override val controller: TextFieldController,
-    ) : SectionFieldElement() {
-        override fun setRawValue(formFragmentArguments: FormFragmentArguments) {
-            formFragmentArguments.getValue(identifier)?.let { controller.onRawValueChange(it) }
-        }
-    }
->>>>>>> 675b4324
+    ) : SectionSingleFieldElement(identifier) {
+        override fun setRawValue(formFragmentArguments: FormFragmentArguments) {
+            formFragmentArguments.getValue(identifier)?.let { controller.onRawValueChange(it) }
+        }
+    }
 
     data class Country(
-        val _identifier: IdentifierSpec,
+        override val identifier: IdentifierSpec,
         override val controller: DropdownFieldController
-<<<<<<< HEAD
-    ) : SectionSingleFieldElement(_identifier)
-=======
-    ) : SectionFieldElement() {
-        override fun setRawValue(formFragmentArguments: FormFragmentArguments) {
-            formFragmentArguments.getValue(identifier)?.let { controller.onRawValueChange(it) }
-        }
-    }
->>>>>>> 675b4324
+    ) : SectionSingleFieldElement(identifier) {
+        override fun setRawValue(formFragmentArguments: FormFragmentArguments) {
+            formFragmentArguments.getValue(identifier)?.let { controller.onRawValueChange(it) }
+        }
+    }
 
     data class SimpleText(
-        val _identifier: IdentifierSpec,
+        override val identifier: IdentifierSpec,
         override val controller: TextFieldController
-<<<<<<< HEAD
-    ) : SectionSingleFieldElement(_identifier)
+    ) : SectionSingleFieldElement(identifier) {
+        override fun setRawValue(formFragmentArguments: FormFragmentArguments) {
+            formFragmentArguments.getValue(identifier)?.let { controller.onRawValueChange(it) }
+        }
+    }
 
     data class SimpleDropdown(
-        val _identifier: IdentifierSpec,
+        override val identifier: IdentifierSpec,
         override val controller: DropdownFieldController
-    ) : SectionSingleFieldElement(_identifier)
+    ) : SectionSingleFieldElement(identifier) {
+        override fun setRawValue(formFragmentArguments: FormFragmentArguments) {
+            formFragmentArguments.getValue(identifier)?.let { controller.onRawValueChange(it) }
+        }
+    }
 }
-=======
-    ) : SectionFieldElement() {
-        override fun setRawValue(formFragmentArguments: FormFragmentArguments) {
-            formFragmentArguments.getValue(identifier)?.let { controller.onRawValueChange(it) }
-        }
-    }
-
-    data class SimpleDropdown(
-        override val identifier: IdentifierSpec,
-        override val controller: DropdownFieldController,
-    ) : SectionFieldElement() {
-        override fun setRawValue(formFragmentArguments: FormFragmentArguments) {
-            formFragmentArguments.getValue(identifier)?.let { controller.onRawValueChange(it) }
-        }
-    }
->>>>>>> 675b4324
 
 internal sealed class SectionMultiFieldElement(
     override val identifier: IdentifierSpec,
@@ -210,13 +177,8 @@
     ) : SectionMultiFieldElement(_identifier) {
 
         @VisibleForTesting
-<<<<<<< HEAD
         val countryElement = SectionSingleFieldElement.Country(
-            IdentifierSpec("country"),
-=======
-        val countryElement = Country(
             IdentifierSpec.Country,
->>>>>>> 675b4324
             countryDropdownFieldController
         )
 
@@ -237,7 +199,6 @@
 
         val fields = otherFields.map { listOf(countryElement).plus(it) }
 
-<<<<<<< HEAD
         val controller = AddressController(fields)
 
         /**
@@ -276,12 +237,6 @@
                     isComplete = isComplete,
                 )
             )
-=======
-        override val controller = AddressController(fields)
-
-        override fun setRawValue(formFragmentArguments: FormFragmentArguments) {
-            args = formFragmentArguments
->>>>>>> 675b4324
         }
     }
 }