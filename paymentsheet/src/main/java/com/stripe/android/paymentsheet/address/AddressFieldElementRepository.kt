--- conflicted
+++ resolved
@@ -50,41 +50,28 @@
         @VisibleForTesting
         internal const val DEFAULT_COUNTRY_CODE = "ZZ"
 
-<<<<<<< HEAD
-        // Matches the Stripe-js-v3 code: https://git.corp.stripe.com/stripe-internal/stripe-js-v3/blob/master/src/elements/inner/shared/address/supportedCountries.js
+        // Matches the Stripe-js-v3 code: https://git.corp.stripe.com/stripe-internal/stripe-js-v3/blob/master/src/lib/shared/checkoutSupportedCountries.js
         @VisibleForTesting
         internal val supportedCountries = setOf(
             // @formatter:off
-            "AE", "AT", "AU", "BE", "BG", "BR", "CA", "CH", "CI", "CR", "CY", "CZ", "DE", "DK",
-            "DO", "EE", "ES", "FI", "FR", "GB", "GI", "GR", "GT", "HK", "HU", "ID", "IE", "IN",
-            "IT", "JP", "LI", "LT", "LU", "LV", "MT", "MX", "MY", "NL", "NO", "NZ", "PE", "PH",
-            "PL", "PT", "RO", "SE", "SG", "SI", "SK", "SN", "TH", "TT", "US", "UY", "ZZ"
+            "AC", "AD", "AE", "AF", "AG", "AI", "AL", "AM", "AO", "AQ", "AR", "AT", "AU", "AW",
+            "AX", "AZ", "BA", "BB", "BD", "BE", "BF", "BG", "BH", "BI", "BJ", "BL", "BM", "BN",
+            "BO", "BQ", "BR", "BS", "BT", "BV", "BW", "BY", "BZ", "CA", "CD", "CF", "CG", "CH",
+            "CI", "CK", "CL", "CM", "CN", "CO", "CR", "CV", "CW", "CY", "CZ", "DE", "DJ", "DK",
+            "DM", "DO", "DZ", "EC", "EE", "EG", "EH", "ER", "ES", "ET", "FI", "FJ", "FK", "FO",
+            "FR", "GA", "GB", "GD", "GE", "GF", "GG", "GH", "GI", "GL", "GM", "GN", "GP", "GQ",
+            "GR", "GS", "GT", "GU", "GW", "GY", "HK", "HN", "HR", "HT", "HU", "ID", "IE", "IL",
+            "IM", "IN", "IO", "IQ", "IS", "IT", "JE", "JM", "JO", "JP", "KE", "KG", "KH", "KI",
+            "KM", "KN", "KR", "KW", "KY", "KZ", "LA", "LB", "LC", "LI", "LK", "LR", "LS", "LT",
+            "LU", "LV", "LY", "MA", "MC", "MD", "ME", "MF", "MG", "MK", "ML", "MM", "MN", "MO",
+            "MQ", "MR", "MS", "MT", "MU", "MV", "MW", "MX", "MY", "MZ", "NA", "NC", "NE", "NG",
+            "NI", "NL", "NO", "NP", "NR", "NU", "NZ", "OM", "PA", "PE", "PF", "PG", "PH", "PK",
+            "PL", "PM", "PN", "PR", "PS", "PT", "PY", "QA", "RE", "RO", "RS", "RU", "RW", "SA",
+            "SB", "SC", "SE", "SG", "SH", "SI", "SJ", "SK", "SL", "SM", "SN", "SO", "SR", "SS",
+            "ST", "SV", "SX", "SZ", "TA", "TC", "TD", "TF", "TG", "TH", "TJ", "TK", "TL", "TM",
+            "TN", "TO", "TR", "TT", "TV", "TW", "TZ", "UA", "UG", "US", "UY", "UZ", "VA", "VC",
+            "VE", "VG", "VN", "VU", "WF", "WS", "XK", "YE", "YT", "ZA", "ZM", "ZW", "ZZ",
             // @formatter:on
         )
     }
-=======
-    // Matches the Stripe-js-v3 code: https://git.corp.stripe.com/stripe-internal/stripe-js-v3/blob/master/src/lib/shared/checkoutSupportedCountries.js
-    @VisibleForTesting
-    internal val supportedCountries = setOf(
-        // @formatter:off
-        "AC", "AD", "AE", "AF", "AG", "AI", "AL", "AM", "AO", "AQ", "AR", "AT", "AU", "AW",
-        "AX", "AZ", "BA", "BB", "BD", "BE", "BF", "BG", "BH", "BI", "BJ", "BL", "BM", "BN",
-        "BO", "BQ", "BR", "BS", "BT", "BV", "BW", "BY", "BZ", "CA", "CD", "CF", "CG", "CH",
-        "CI", "CK", "CL", "CM", "CN", "CO", "CR", "CV", "CW", "CY", "CZ", "DE", "DJ", "DK",
-        "DM", "DO", "DZ", "EC", "EE", "EG", "EH", "ER", "ES", "ET", "FI", "FJ", "FK", "FO",
-        "FR", "GA", "GB", "GD", "GE", "GF", "GG", "GH", "GI", "GL", "GM", "GN", "GP", "GQ",
-        "GR", "GS", "GT", "GU", "GW", "GY", "HK", "HN", "HR", "HT", "HU", "ID", "IE", "IL",
-        "IM", "IN", "IO", "IQ", "IS", "IT", "JE", "JM", "JO", "JP", "KE", "KG", "KH", "KI",
-        "KM", "KN", "KR", "KW", "KY", "KZ", "LA", "LB", "LC", "LI", "LK", "LR", "LS", "LT",
-        "LU", "LV", "LY", "MA", "MC", "MD", "ME", "MF", "MG", "MK", "ML", "MM", "MN", "MO",
-        "MQ", "MR", "MS", "MT", "MU", "MV", "MW", "MX", "MY", "MZ", "NA", "NC", "NE", "NG",
-        "NI", "NL", "NO", "NP", "NR", "NU", "NZ", "OM", "PA", "PE", "PF", "PG", "PH", "PK",
-        "PL", "PM", "PN", "PR", "PS", "PT", "PY", "QA", "RE", "RO", "RS", "RU", "RW", "SA",
-        "SB", "SC", "SE", "SG", "SH", "SI", "SJ", "SK", "SL", "SM", "SN", "SO", "SR", "SS",
-        "ST", "SV", "SX", "SZ", "TA", "TC", "TD", "TF", "TG", "TH", "TJ", "TK", "TL", "TM",
-        "TN", "TO", "TR", "TT", "TV", "TW", "TZ", "UA", "UG", "US", "UY", "UZ", "VA", "VC",
-        "VE", "VG", "VN", "VU", "WF", "WS", "XK", "YE", "YT", "ZA", "ZM", "ZW", "ZZ",
-        // @formatter:on
-    )
->>>>>>> 4a515359
 }