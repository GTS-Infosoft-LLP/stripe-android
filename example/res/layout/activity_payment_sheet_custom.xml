--- conflicted
+++ resolved
@@ -49,18 +49,14 @@
                     app:layout_constraintTop_toTopOf="parent"
                     app:layout_constraintBottom_toBottomOf="parent"
                     />
-
             </androidx.constraintlayout.widget.ConstraintLayout>
 
-<<<<<<< HEAD
             <Button
                 android:id="@+id/buy_button"
                 android:layout_width="match_parent"
                 android:layout_height="wrap_content"
                 android:enabled="false"
                 android:text="Buy" />
-=======
->>>>>>> 721ad46b
         </LinearLayout>
 
         <TextView
