package com.stripe.example.activity

import android.os.Bundle
import android.view.View
import com.stripe.android.paymentsheet.PaymentOptionCallback
<<<<<<< HEAD
import com.stripe.android.paymentsheet.PaymentResult
=======
>>>>>>> aa741eb5
import com.stripe.android.paymentsheet.PaymentSheet
import com.stripe.android.paymentsheet.PaymentSheetResultCallback
import com.stripe.android.paymentsheet.model.PaymentOption
import com.stripe.example.databinding.ActivityPaymentSheetCustomBinding

internal class LaunchPaymentSheetCustomActivity : BasePaymentSheetActivity() {
    private val viewBinding by lazy {
        ActivityPaymentSheetCustomBinding.inflate(layoutInflater)
    }

<<<<<<< HEAD
    private lateinit var flowController: PaymentSheet.FlowController

=======
>>>>>>> aa741eb5
    override fun onCreate(savedInstanceState: Bundle?) {
        super.onCreate(savedInstanceState)
        setContentView(viewBinding.root)

        val paymentOptionCallback = PaymentOptionCallback { paymentOption ->
            onPaymentOption(paymentOption)
        }
        val paymentResultCallback = PaymentSheetResultCallback { paymentResult ->
            onPaymentSheetResult(paymentResult)
        }

<<<<<<< HEAD
        flowController = PaymentSheet.FlowController.create(
            this,
            paymentOptionCallback,
            paymentResultCallback
        )

=======
>>>>>>> aa741eb5
        viewModel.inProgress.observe(this) {
            viewBinding.progressBar.visibility = if (it) View.VISIBLE else View.INVISIBLE
        }
        viewModel.status.observe(this) {
            viewBinding.status.text = it
        }
    }

    private fun createPaymentSheetFlowController(
        customerConfig: PaymentSheet.CustomerConfiguration?
    ) {
        viewModel.createPaymentIntent(
            "us",
            customerConfig?.id
        ).observe(this) { responseResult ->
            responseResult.fold(
                onSuccess = { json ->
                    viewModel.inProgress.postValue(false)
                    val paymentIntentClientSecret = json.getString("secret")
                    onPaymentIntent(paymentIntentClientSecret, customerConfig)
                },
                onFailure = {
                    viewModel.status.postValue("${viewModel.status.value}\nFailed: ${it.message}")
                }
            )
        }
    }

    private fun onPaymentIntent(
        paymentIntentClientSecret: String,
        customerConfig: PaymentSheet.CustomerConfiguration? = null
    ) {
        flowController.configure(
            paymentIntentClientSecret = paymentIntentClientSecret,
            configuration = PaymentSheet.Configuration(
                merchantDisplayName = merchantName,
                customer = customerConfig,
                googlePay = googlePayConfig,
                billingAddressCollection = billingAddressCollection
            )
        ) { isReady, error ->
            if (isReady) {
                onFlowControllerReady()
            } else {
                viewModel.status.postValue(
                    "Failed to create PaymentSheetFlowController: ${error?.message}"
                )
            }
        }
    }

    private fun onFlowControllerReady() {
        viewBinding.paymentMethod.setOnClickListener {
            flowController.presentPaymentOptions()
        }
        viewBinding.buyButton.setOnClickListener {
            flowController.confirmPayment()
        }
        onPaymentOption(flowController.getPaymentOption())
    }

<<<<<<< HEAD
    private fun onPaymentSheetResult(
        paymentResult: PaymentResult
    ) {
        val statusString = when (paymentResult) {
            is PaymentResult.Canceled -> {
                "MC Completed with status: Cancelled"
            }
            is PaymentResult.Failed -> {
                "MC Completed with status: Failed(${paymentResult.error.message}"
            }
            is PaymentResult.Completed -> {
                "MC Completed with status: Completed"
            }
        }
        viewModel.status.value = viewModel.status.value + "\n\n$statusString"
=======
    private fun createPaymentSheetFlowController(
        customerConfig: PaymentSheet.CustomerConfiguration?
    ) {
        viewModel.createPaymentIntent(
            COUNTRY_CODE,
            customerConfig?.id
        ).observe(this) { responseResult ->
            responseResult.fold(
                onSuccess = { json ->
                    viewModel.inProgress.postValue(false)
                    val paymentIntentClientSecret = json.getString("secret")
                    onPaymentIntent(paymentIntentClientSecret, customerConfig)
                },
                onFailure = ::onError
            )
        }
    }

    private fun onPaymentIntent(
        paymentIntentClientSecret: String,
        customerConfig: PaymentSheet.CustomerConfiguration? = null
    ) {
        // handle result
>>>>>>> aa741eb5
    }

    private fun onPaymentOption(paymentOption: PaymentOption?) {
        if (paymentOption != null) {
            viewBinding.paymentMethod.text = paymentOption.label
            viewBinding.paymentMethod.setCompoundDrawablesRelativeWithIntrinsicBounds(
                paymentOption.drawableResourceId,
                0,
                0,
                0
            )
            viewBinding.buyButton.isEnabled = true
        } else {
<<<<<<< HEAD
            viewBinding.paymentMethod.text = "N/A"
=======
            viewBinding.paymentMethod.text = "Select"
>>>>>>> aa741eb5
            viewBinding.paymentMethod.setCompoundDrawablesRelativeWithIntrinsicBounds(
                null,
                null,
                null,
                null
            )
            viewBinding.buyButton.isEnabled = false
        }
    }

    override fun onRefreshEphemeralKey() {
        if (isCustomerEnabled) {
            fetchEphemeralKey { customerConfig ->
                createPaymentSheetFlowController(customerConfig)
            }
        } else {
            createPaymentSheetFlowController(null)
        }
<<<<<<< HEAD
=======
    }

    private companion object {
        private const val COUNTRY_CODE = "us"
>>>>>>> aa741eb5
    }
}<|MERGE_RESOLUTION|>--- conflicted
+++ resolved
@@ -3,10 +3,6 @@
 import android.os.Bundle
 import android.view.View
 import com.stripe.android.paymentsheet.PaymentOptionCallback
-<<<<<<< HEAD
-import com.stripe.android.paymentsheet.PaymentResult
-=======
->>>>>>> aa741eb5
 import com.stripe.android.paymentsheet.PaymentSheet
 import com.stripe.android.paymentsheet.PaymentSheetResultCallback
 import com.stripe.android.paymentsheet.model.PaymentOption
@@ -17,11 +13,8 @@
         ActivityPaymentSheetCustomBinding.inflate(layoutInflater)
     }
 
-<<<<<<< HEAD
     private lateinit var flowController: PaymentSheet.FlowController
 
-=======
->>>>>>> aa741eb5
     override fun onCreate(savedInstanceState: Bundle?) {
         super.onCreate(savedInstanceState)
         setContentView(viewBinding.root)
@@ -33,15 +26,12 @@
             onPaymentSheetResult(paymentResult)
         }
 
-<<<<<<< HEAD
         flowController = PaymentSheet.FlowController.create(
             this,
             paymentOptionCallback,
             paymentResultCallback
         )
 
-=======
->>>>>>> aa741eb5
         viewModel.inProgress.observe(this) {
             viewBinding.progressBar.visibility = if (it) View.VISIBLE else View.INVISIBLE
         }
@@ -54,7 +44,7 @@
         customerConfig: PaymentSheet.CustomerConfiguration?
     ) {
         viewModel.createPaymentIntent(
-            "us",
+            COUNTRY_CODE,
             customerConfig?.id
         ).observe(this) { responseResult ->
             responseResult.fold(
@@ -63,9 +53,7 @@
                     val paymentIntentClientSecret = json.getString("secret")
                     onPaymentIntent(paymentIntentClientSecret, customerConfig)
                 },
-                onFailure = {
-                    viewModel.status.postValue("${viewModel.status.value}\nFailed: ${it.message}")
-                }
+                onFailure = ::onError
             )
         }
     }
@@ -103,49 +91,6 @@
         onPaymentOption(flowController.getPaymentOption())
     }
 
-<<<<<<< HEAD
-    private fun onPaymentSheetResult(
-        paymentResult: PaymentResult
-    ) {
-        val statusString = when (paymentResult) {
-            is PaymentResult.Canceled -> {
-                "MC Completed with status: Cancelled"
-            }
-            is PaymentResult.Failed -> {
-                "MC Completed with status: Failed(${paymentResult.error.message}"
-            }
-            is PaymentResult.Completed -> {
-                "MC Completed with status: Completed"
-            }
-        }
-        viewModel.status.value = viewModel.status.value + "\n\n$statusString"
-=======
-    private fun createPaymentSheetFlowController(
-        customerConfig: PaymentSheet.CustomerConfiguration?
-    ) {
-        viewModel.createPaymentIntent(
-            COUNTRY_CODE,
-            customerConfig?.id
-        ).observe(this) { responseResult ->
-            responseResult.fold(
-                onSuccess = { json ->
-                    viewModel.inProgress.postValue(false)
-                    val paymentIntentClientSecret = json.getString("secret")
-                    onPaymentIntent(paymentIntentClientSecret, customerConfig)
-                },
-                onFailure = ::onError
-            )
-        }
-    }
-
-    private fun onPaymentIntent(
-        paymentIntentClientSecret: String,
-        customerConfig: PaymentSheet.CustomerConfiguration? = null
-    ) {
-        // handle result
->>>>>>> aa741eb5
-    }
-
     private fun onPaymentOption(paymentOption: PaymentOption?) {
         if (paymentOption != null) {
             viewBinding.paymentMethod.text = paymentOption.label
@@ -157,11 +102,7 @@
             )
             viewBinding.buyButton.isEnabled = true
         } else {
-<<<<<<< HEAD
-            viewBinding.paymentMethod.text = "N/A"
-=======
             viewBinding.paymentMethod.text = "Select"
->>>>>>> aa741eb5
             viewBinding.paymentMethod.setCompoundDrawablesRelativeWithIntrinsicBounds(
                 null,
                 null,
@@ -180,12 +121,9 @@
         } else {
             createPaymentSheetFlowController(null)
         }
-<<<<<<< HEAD
-=======
     }
 
     private companion object {
         private const val COUNTRY_CODE = "us"
->>>>>>> aa741eb5
     }
 }