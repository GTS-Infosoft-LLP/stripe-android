--- conflicted
+++ resolved
@@ -37,17 +37,6 @@
     }
 }
 
-<<<<<<< HEAD
-task javadoc(type: Javadoc) {
-    source = android.sourceSets.main.java.srcDirs
-    classpath = configurations.compile
-    classpath += configurations.javadocDeps
-    destinationDir = file("../javadoc/")
-    failOnError false
-}
-
-=======
->>>>>>> 1c1430a4
 task wrapper(type: Wrapper) {
     gradleVersion = '3.1'
 }
