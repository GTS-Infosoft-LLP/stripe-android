--- conflicted
+++ resolved
@@ -2,9 +2,6 @@
 
 import androidx.annotation.DrawableRes
 
-<<<<<<< HEAD
-data class PaymentOption(
-=======
 /**
  * The customer's selected payment option.
  */
@@ -12,7 +9,6 @@
     /**
      * The drawable resource id of the icon that represents the payment option.
      */
->>>>>>> 4e1a6c5c
     @DrawableRes val drawableResourceId: Int,
 
     /**
