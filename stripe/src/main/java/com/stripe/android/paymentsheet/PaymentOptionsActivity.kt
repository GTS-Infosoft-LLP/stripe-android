package com.stripe.android.paymentsheet

import android.content.Intent
import android.os.Bundle
import android.view.ViewGroup
import android.widget.ScrollView
import android.widget.TextView
import androidx.activity.viewModels
import androidx.annotation.IdRes
import androidx.annotation.VisibleForTesting
import androidx.core.os.bundleOf
import androidx.core.view.isVisible
import androidx.fragment.app.Fragment
import androidx.fragment.app.FragmentManager
import androidx.fragment.app.commit
import androidx.lifecycle.ViewModelProvider
import androidx.lifecycle.lifecycleScope
import com.google.android.material.appbar.AppBarLayout
import com.google.android.material.bottomsheet.BottomSheetBehavior
import com.stripe.android.databinding.StripeActivityPaymentOptionsBinding
import com.stripe.android.paymentsheet.analytics.DefaultEventReporter
import com.stripe.android.paymentsheet.analytics.EventReporter
import com.stripe.android.paymentsheet.model.ViewState
import com.stripe.android.paymentsheet.ui.AnimationConstants
import com.stripe.android.paymentsheet.ui.BaseSheetActivity
import com.stripe.android.paymentsheet.ui.PrimaryButton
import com.stripe.android.paymentsheet.ui.Toolbar

/**
 * An `Activity` for selecting a payment option.
 */
internal class PaymentOptionsActivity : BaseSheetActivity<PaymentOptionResult>() {
    @VisibleForTesting
    internal val viewBinding by lazy {
        StripeActivityPaymentOptionsBinding.inflate(layoutInflater)
    }

    @VisibleForTesting
    internal var viewModelFactory: ViewModelProvider.Factory =
        PaymentOptionsViewModel.Factory(
            { application },
            { requireNotNull(starterArgs) }
        )

    override val viewModel: PaymentOptionsViewModel by viewModels { viewModelFactory }

    private val starterArgs: PaymentOptionContract.Args? by lazy {
        PaymentOptionContract.Args.fromIntent(intent)
    }

    @VisibleForTesting
    internal val bottomSheetBehavior by lazy { BottomSheetBehavior.from(bottomSheet) }

    override val bottomSheetController: BottomSheetController by lazy {
        BottomSheetController(
            bottomSheetBehavior = bottomSheetBehavior,
            lifecycleScope = lifecycleScope
        )
    }

    private val fragmentContainerId: Int
        @IdRes
        get() = viewBinding.fragmentContainer.id

    override val rootView: ViewGroup by lazy { viewBinding.root }
    override val bottomSheet: ViewGroup by lazy { viewBinding.bottomSheet }
    override val appbar: AppBarLayout by lazy { viewBinding.appbar }
    override val toolbar: Toolbar by lazy { viewBinding.toolbar }
    override val scrollView: ScrollView by lazy { viewBinding.scrollView }
    override val messageView: TextView by lazy { viewBinding.message }

    override val eventReporter: EventReporter by lazy {
        DefaultEventReporter(
            mode = EventReporter.Mode.Custom,
            starterArgs?.sessionId,
            application
        )
    }

    @VisibleForTesting
    private val viewStateObserver = { viewState: ViewState.PaymentOptions? ->
        val addButton = viewBinding.addButton
        when (viewState) {
            is ViewState.PaymentOptions.Ready -> addButton.updateState(
                PrimaryButton.State.Ready()
            )
            is ViewState.PaymentOptions.StartProcessing -> addButton.updateState(
                PrimaryButton.State.StartProcessing
            )
            is ViewState.PaymentOptions.FinishProcessing -> addButton.updateState(
                PrimaryButton.State.FinishProcessing(viewState.onComplete)
            )
            is ViewState.PaymentOptions.ProcessResult -> processResult(
                viewState.result
            )
        }
    }

    override fun onCreate(savedInstanceState: Bundle?) {
        super.onCreate(savedInstanceState)

        val starterArgs = this.starterArgs
        if (starterArgs == null) {
            finish()
            return
        }

        starterArgs.statusBarColor?.let {
            window.statusBarColor = it
        }
        setContentView(viewBinding.root)

        viewModel.fatal.observe(this) {
            closeSheet(
                PaymentOptionResult.Failed(it)
            )
        }
        bottomSheetController.shouldFinish.observe(this) { shouldFinish ->
            if (shouldFinish) {
                finish()
            }
        }
        bottomSheetController.setup()

        setupAddButton(viewBinding.addButton)

        viewModel.transition.observe(this) { transitionTarget ->
            if (transitionTarget != null) {
                onTransitionTarget(
                    transitionTarget,
                    bundleOf(
                        EXTRA_STARTER_ARGS to starterArgs,
                        EXTRA_FRAGMENT_CONFIG to transitionTarget.fragmentConfig
                    )
                )
            }
        }

        viewModel.fetchFragmentConfig().observe(this) { config ->
            if (config != null) {
                viewModel.transitionTo(
                    // It would be nice to see this condition move into the PaymentOptionsListFragment
                    // where we also jump to a new unsaved card. However this move require
                    // the transition target to specify when to and when not to add things to the
                    // backstack.
<<<<<<< HEAD
                    if (starterArgs.paymentMethods.isEmpty() && viewModel.isGooglePayReady.value?.not() == true) {
=======
                    if (starterArgs.paymentMethods.isEmpty() && !config.isGooglePayReady) {
>>>>>>> a9909e1f
                        PaymentOptionsViewModel.TransitionTarget.AddPaymentMethodSheet(config)
                    } else {
                        PaymentOptionsViewModel.TransitionTarget.SelectSavedPaymentMethod(config)
                    }
                )
            }
        }

        viewBinding.toolbar.action.observe(this) { action ->
            if (action != null) {
                when (action) {
                    Toolbar.Action.Close -> {
                        onUserCancel()
                    }
                    Toolbar.Action.Back -> {
                        onUserBack()
                    }
                }
            }
        }

        supportFragmentManager.registerFragmentLifecycleCallbacks(
            object : FragmentManager.FragmentLifecycleCallbacks() {
                override fun onFragmentStarted(fm: FragmentManager, fragment: Fragment) {
                    viewBinding.addButton.isVisible = fragment is PaymentOptionsAddCardFragment
                }
            },
            false
        )
    }

    private fun setupAddButton(addButton: PrimaryButton) {
        viewModel.viewState.observe(this, viewStateObserver)

        addButton.setOnClickListener {
            viewModel.onUserSelection()
        }

        viewModel.processing.observe(this) { isProcessing ->
            viewBinding.toolbar.updateProcessing(isProcessing)
        }

        viewModel.ctaEnabled.observe(this) { isEnabled ->
            addButton.isEnabled = isEnabled
        }
    }

    private fun onTransitionTarget(
        transitionTarget: PaymentOptionsViewModel.TransitionTarget,
        fragmentArgs: Bundle
    ) {
        supportFragmentManager.commit {
            when (transitionTarget) {
                is PaymentOptionsViewModel.TransitionTarget.AddPaymentMethodFull -> {
                    setCustomAnimations(
                        AnimationConstants.FADE_IN,
                        AnimationConstants.FADE_OUT,
                        AnimationConstants.FADE_IN,
                        AnimationConstants.FADE_OUT
                    )
                    addToBackStack(null)

                    replace(
                        fragmentContainerId,
                        PaymentOptionsAddCardFragment::class.java,
                        fragmentArgs
                    )
                }
                is PaymentOptionsViewModel.TransitionTarget.SelectSavedPaymentMethod -> {
                    replace(
                        fragmentContainerId,
                        PaymentOptionsListFragment::class.java,
                        fragmentArgs
                    )
                }
                is PaymentOptionsViewModel.TransitionTarget.AddPaymentMethodSheet -> {
                    replace(
                        fragmentContainerId,
                        PaymentOptionsAddCardFragment::class.java,
                        fragmentArgs
                    )
                }
            }
        }
    }

    private fun processResult(result: PaymentOptionResult) {
        closeSheet(result)
    }

    override fun setActivityResult(result: PaymentOptionResult) {
        setResult(
            result.resultCode,
            Intent()
                .putExtras(result.toBundle())
        )
    }

    override fun onUserCancel() {
        closeSheet(viewModel.getPaymentOptionResult())
    }

    internal companion object {
        internal const val EXTRA_FRAGMENT_CONFIG = BaseSheetActivity.EXTRA_FRAGMENT_CONFIG
        internal const val EXTRA_STARTER_ARGS = BaseSheetActivity.EXTRA_STARTER_ARGS
    }
}<|MERGE_RESOLUTION|>--- conflicted
+++ resolved
@@ -143,11 +143,7 @@
                     // where we also jump to a new unsaved card. However this move require
                     // the transition target to specify when to and when not to add things to the
                     // backstack.
-<<<<<<< HEAD
-                    if (starterArgs.paymentMethods.isEmpty() && viewModel.isGooglePayReady.value?.not() == true) {
-=======
                     if (starterArgs.paymentMethods.isEmpty() && !config.isGooglePayReady) {
->>>>>>> a9909e1f
                         PaymentOptionsViewModel.TransitionTarget.AddPaymentMethodSheet(config)
                     } else {
                         PaymentOptionsViewModel.TransitionTarget.SelectSavedPaymentMethod(config)
